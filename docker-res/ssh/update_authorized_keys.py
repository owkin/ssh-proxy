--- conflicted
+++ resolved
@@ -29,14 +29,7 @@
 CONTAINER_CLIENT_KUBERNETES = "kubernetes"
 CONTAINER_CLIENT_DOCKER = "docker"
 
-<<<<<<< HEAD
-ENV_PUBLIC_KEY_NAME = os.getenv("PUBLIC_KEY_NAME", "id_ed25519.pub")
-
-# the $HOME variable will be substituted on the container the manager execs into; so, it is not the manager's home variable
-PRINT_KEY_COMMAND = ["cat", "$HOME/.ssh/{}".format(ENV_PUBLIC_KEY_NAME)]
-=======
 PRINT_KEY_COMMAND = ["cat", SSH_TARGET_KEY_PATH]
->>>>>>> 6b110ae7
 
 # First try to find Kubernetes client. If Kubernetes client is not there, use the Docker client
 try:
